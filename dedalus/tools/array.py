"""Tools for array manipulations."""

import numpy as np
from scipy import sparse
from scipy.sparse import _sparsetools


def interleaved_view(data):
    """
    View n-dim complex array as (n+1)-dim real array, where the last axis
    separates real and imaginary parts.
    """
    # Check datatype
    if data.dtype != np.complex128:
        raise ValueError("Complex array required.")
    # Create view array
    iv_shape = data.shape + (2,)
    iv = np.ndarray(iv_shape, dtype=np.float64, buffer=data.data)
    return iv


def reshape_vector(data, dim=2, axis=-1):
    """Reshape 1-dim array as a multidimensional vector."""
    # Build multidimensional shape
    shape = [1] * dim
    shape[axis] = data.size
    return data.reshape(shape)


def axindex(axis, index):
    """Index array along specified axis."""
    if axis < 0:
        raise ValueError("`axis` must be positive")
    # Add empty slices for leading axes
    return (slice(None),)*axis + (index,)


def axslice(axis, start, stop, step=None):
    """Slice array along a specified axis."""
    return axindex(axis, slice(start, stop, step))


def zeros_with_pattern(*args):
    """Create sparse matrix with the combined pattern of other sparse matrices."""
    # Join individual patterns in COO format
    coo = [A.tocoo() for A in args]
    rows = np.concatenate([A.row for A in coo])
    cols = np.concatenate([A.col for A in coo])
    shape = coo[0].shape
    # Create new COO matrix with zeroed data and combined pattern
    data = np.concatenate([A.data*0 for A in coo])
    return sparse.coo_matrix((data, (rows, cols)), shape=shape)


def expand_pattern(input, pattern):
    """Return copy of sparse matrix with extended pattern."""
    # Join input and pattern in COO format
    A = input.tocoo()
    P = pattern.tocoo()
    rows = np.concatenate((A.row, P.row))
    cols = np.concatenate((A.col, P.col))
    shape = A.shape
    # Create new COO matrix with expanded data and combined pattern
    data = np.concatenate((A.data, P.data*0))
    return sparse.coo_matrix((data, (rows, cols)), shape=shape)


def apply_matrix(matrix, array, axis, **kw):
    """Apply matrix along any axis of an array."""
    if sparse.isspmatrix(matrix):
        return apply_sparse(matrix, array, axis, **kw)
    else:
        return apply_dense(matrix, array, axis, **kw)


def apply_dense(matrix, array, axis, optimize=True, **kw):
    """Apply dense matrix along any axis of an array."""
    dim = len(array.shape)
    # Build Einstein signatures
    mat_sig = [dim, axis]
    arr_sig = list(range(dim))
    out_sig = list(range(dim))
    out_sig[axis] = dim
    out = np.einsum(matrix, mat_sig, array, arr_sig, out_sig, optimize=optimize, **kw)
    return out


def apply_sparse(matrix, array, axis, **kw):
    """Apply sparse matrix along any axis of an array."""
    return apply_dense(matrix.todense(), array, axis, **kw)


def csr_matvec(A_csr, x_vec, out_vec):
    """
    Fast CSR matvec skipping shape checks and output allocation. The result is
    added to the specificed output array, so the output should be manually
    zeroed prior to calling this routine, if necessary.
    """
    # Check format but don't convert
    if A_csr.format != "csr":
        raise ValueError("Matrix must be in CSR format.")
    M, N = A_csr._shape
    _sparsetools.csr_matvec(M, N, A_csr.indptr, A_csr.indices, A_csr.data, x_vec, out_vec)
    return out_vec


def add_sparse(A, B):
    """Add sparse matrices, promoting scalars to multiples of the identity."""
    A_is_scalar = np.isscalar(A)
    B_is_scalar = np.isscalar(B)
    if A_is_scalar and B_is_scalar:
        return A + B
    elif A_is_scalar:
        I = sparse.eye(*B.shape, dtype=B.dtype, format=B.format)
        return A*I + B
    elif B_is_scalar:
        I = sparse.eye(*A.shape, dtype=A.dtype, format=A.format)
        return A + B*I
    else:
        return A + B


def sparse_block_diag(blocks):
    """Build a block diagonal sparse matrix allowing size 0 matrices."""
    # Collect subblocks
    data, rows, cols = [], [], []
    i0, j0 = 0, 0
    for block in blocks:
        block = sparse.coo_matrix(block)
        if block.nnz > 0:
            data.append(block.data)
            rows.append(block.row + i0)
            cols.append(block.col + j0)
        i0 += block.shape[0]
        j0 += block.shape[1]
    # Build full matrix
    data = np.concatenate(data)
    rows = np.concatenate(rows)
    cols = np.concatenate(cols)
    return sparse.coo_matrix((data, (rows, cols)), shape=(i0,j0))
<<<<<<< HEAD


def kron(*factors):
    if factors:
        out = factors[0]
        for f in factors[1:]:
            out = np.kron(out, f)
    else:
        out = np.identity(1)
    return out


def nkron(factor, n):
    return kron(*[factor for i in range(n)])


def permute_axis(array, axis, permutation, out=None):
    # OPTIMIZE: currently creates a temporary
    slices = [slice(None) for i in array.shape]
    slices[axis] = permutation
    perm = array[tuple(slices)]
    if out is None:
        return perm
    else:
        np.copyto(out, perm)
        return out
=======
>>>>>>> 7bf49df2
<|MERGE_RESOLUTION|>--- conflicted
+++ resolved
@@ -87,7 +87,7 @@
 
 def apply_sparse(matrix, array, axis, **kw):
     """Apply sparse matrix along any axis of an array."""
-    return apply_dense(matrix.todense(), array, axis, **kw)
+    return apply_dense(matrix.toarray(), array, axis, **kw)
 
 
 def csr_matvec(A_csr, x_vec, out_vec):
@@ -138,7 +138,6 @@
     rows = np.concatenate(rows)
     cols = np.concatenate(cols)
     return sparse.coo_matrix((data, (rows, cols)), shape=(i0,j0))
-<<<<<<< HEAD
 
 
 def kron(*factors):
@@ -165,5 +164,3 @@
     else:
         np.copyto(out, perm)
         return out
-=======
->>>>>>> 7bf49df2
